import astropy.units as un
import matplotlib.pyplot as plt
import numpy as np
import pytest
from astropy.cosmology.units import littleh

from tuesday.core import (
    SphericalPS,
<<<<<<< HEAD
    calculate_ps_coeval,
=======
    calculate_ps_lc,
    plot_1d_power_spectrum,
    plot_2d_power_spectrum,
>>>>>>> 011086ad
    plot_power_spectrum,
)


@pytest.fixture(scope="session")
def _psboth():
    """Fixture to create a random power spectrum."""
    rng = np.random.default_rng()
    box = rng.random((100, 100, 100))

    ps1d, ps2d = calculate_ps_coeval(
        box=box * un.dimensionless_unscaled,
        box_length=200 * un.Mpc,
        calc_2d=True,
        calc_1d=True,
        interp=True,
    )
    return ps1d, ps2d


@pytest.fixture(scope="session")
def ps1d(_psboth: tuple[SphericalPS, CylindricalPS]) -> SphericalPS:
    return _psboth[0]


@pytest.fixture(scope="session")
def ps2d(_psboth: tuple[SphericalPS, CylindricalPS]) -> CylindricalPS:
    return _psboth[1]


def test_1d_ps_plot(ps1d: SphericalPS):
    """Test the 1d power spectrum plot."""

    plot_power_spectrum(ps1d, smooth=True)

    _, ax = plt.subplots()
    plot_power_spectrum(
        ps1d,
        ax=ax,
        title="Test Title",
        legend="foo",
        logx=False,
        logy=False,
        smooth=True,
    )
    plot_power_spectrum(
        ps1d,
        title="Test Title",
        legend="z=6",
    )
<<<<<<< HEAD
=======

    with np.testing.assert_raises(ValueError):
        plot_1d_power_spectrum(np.linspace(0, 10, 10))  # Not a dataclass
>>>>>>> 011086ad


def test_bad_1d_ps_units(ps1d):
    with pytest.raises(
        ValueError, match="Expected unit of PS to be temperature squared times volume"
    ):
        SphericalPS(ps1d.ps * un.mK**2 * un.Mpc**2, k=ps1d.k)

    with pytest.raises(ValueError, match="Unit of k must be a wavenumber"):
        SphericalPS(ps1d.ps, k=ps1d.k / un.Mpc**4)


@pytest.mark.parametrize("unit", [un.Mpc, un.Mpc / littleh])
def test_good_1d_ps_units(ps1d, unit):
    good_ps = SphericalPS(
        ps1d.ps.value * un.mK**2 * unit**3, k=ps1d.k, is_deltasq=False
    )
    plot_power_spectrum(good_ps)
    good_ps = SphericalPS(ps1d.ps.value * unit**3, k=ps1d.k, is_deltasq=False)
    plot_power_spectrum(good_ps)


def test_2d_ps_plot(ps2d):
    """Test the 2d power spectrum plot."""
    _, ax = plt.subplots()
    plot_power_spectrum(
        ps2d,
        ax=ax,
        logx=False,
        legend=["foo"],
    )
    plot_power_spectrum(
        ps2d,
        smooth=True,
        title="Test Title",
        legend="foo",
        logx=True,
        logc=True,
    )
<<<<<<< HEAD


def test_2d_ps_units(ps2d):
    with pytest.raises(
        ValueError, match="Expected unit of PS to be temperature squared times volume"
    ):
        CylindricalPS(ps2d.ps.value * un.Mpc, kperp=ps2d.kperp, kpar=ps2d.kpar)

    with pytest.raises(ValueError, match="Unit of kperp must be a wavenumber"):
        CylindricalPS(ps2d.ps, kperp=ps2d.kperp * un.mK, kpar=ps2d.kpar)

    with pytest.raises(ValueError, match="Unit of kpar must be a wavenumber"):
        CylindricalPS(ps2d.ps, kperp=ps2d.kperp, kpar=ps2d.kpar * un.mK)
=======
    with np.testing.assert_raises(ValueError):
        plot_2d_power_spectrum(np.linspace(0, 10, 10))  # Not a dataclass
>>>>>>> 011086ad
<|MERGE_RESOLUTION|>--- conflicted
+++ resolved
@@ -5,14 +5,11 @@
 from astropy.cosmology.units import littleh
 
 from tuesday.core import (
+    CylindricalPS,
     SphericalPS,
-<<<<<<< HEAD
     calculate_ps_coeval,
-=======
-    calculate_ps_lc,
     plot_1d_power_spectrum,
     plot_2d_power_spectrum,
->>>>>>> 011086ad
     plot_power_spectrum,
 )
 
@@ -63,12 +60,9 @@
         title="Test Title",
         legend="z=6",
     )
-<<<<<<< HEAD
-=======
 
-    with np.testing.assert_raises(ValueError):
+    with pytest.raises(ValueError, match="power_spectrum must be a SphericalPS"):
         plot_1d_power_spectrum(np.linspace(0, 10, 10))  # Not a dataclass
->>>>>>> 011086ad
 
 
 def test_bad_1d_ps_units(ps1d):
@@ -108,21 +102,6 @@
         logx=True,
         logc=True,
     )
-<<<<<<< HEAD
 
-
-def test_2d_ps_units(ps2d):
-    with pytest.raises(
-        ValueError, match="Expected unit of PS to be temperature squared times volume"
-    ):
-        CylindricalPS(ps2d.ps.value * un.Mpc, kperp=ps2d.kperp, kpar=ps2d.kpar)
-
-    with pytest.raises(ValueError, match="Unit of kperp must be a wavenumber"):
-        CylindricalPS(ps2d.ps, kperp=ps2d.kperp * un.mK, kpar=ps2d.kpar)
-
-    with pytest.raises(ValueError, match="Unit of kpar must be a wavenumber"):
-        CylindricalPS(ps2d.ps, kperp=ps2d.kperp, kpar=ps2d.kpar * un.mK)
-=======
-    with np.testing.assert_raises(ValueError):
-        plot_2d_power_spectrum(np.linspace(0, 10, 10))  # Not a dataclass
->>>>>>> 011086ad
+    with pytest.raises(ValueError, match="power_spectrum must be a CylindricalPS"):
+        plot_2d_power_spectrum(np.linspace(0, 10, 10))  # Not a dataclass