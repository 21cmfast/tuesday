"""Code to calculate the 1D and 2D power spectrum of a lightcone."""

import numpy as np
from powerbox.tools import (
    _magnitude_grid,
    above_mu_min_angular_generator,
    angular_average,
    get_power,
    ignore_zero_ki,
    power2delta,
    regular_angular_generator,
)
from scipy.interpolate import RegularGridInterpolator


def calculate_ps(  # noqa: C901
    lc,
    lc_redshifts,
    box_length,
    box_side_shape=None,
    zs=None,
    chunk_size=None,
    chunk_skip=37,
    calc_2d=True,
    nbins=50,
    k_weights=ignore_zero_ki,
    postprocess=True,
    kpar_bins=None,
    log_bins=True,
    crop=None,
    calc_1d=False,
    nbins_1d=14,
    calc_global=False,
    mu=None,
    bin_ave=True,
    interp=None,
    prefactor_fnc=power2delta,
    interp_points_generator=None,
    get_variance=False,
):
    r"""Calculate power spectra from a lightcone.

    Parameters
    ----------
    lc : np.ndarray
        The lightcone whose power spectrum we want to calculate.
        The lightcone should be a 3D array with shape
        [box_side_shape, box_side_shape, len(lc_redshifts)].
    lc_redshifts : np.ndarray
        The redshifts of the lightcone.
    box_length : float
        The side length of the box in cMpc.
    box_side_shape : int, optional
        The number of pixels in one side of the box
        (HII_DIM parameter in 21cmFAST).
    zs : np.ndarray, optional
        The redshifts at which to calculate the power spectrum.
        If None, the lightcone is broken up into chunks using arguments
        chunk_skip and chunk_size.
    chunk_size : int, optional
        The size of the chunks to break the lightcone into.
        If None, the chunk is assumed to be a cube i.e. chunk_size = box_side_shape.
    chunk_skip : int, optional
        The number of lightcone slices to skip between chunks. Default is 37.
    calc_2d : bool, optional
        If True, calculate the 2D power spectrum.
    nbins : int, optional
        The number of bins to use for the kperp axis of the 2D PS.
    k_weights : callable, optional
        A function that takes a frequency tuple and returns
        a boolean mask for the k values to ignore.
        See powerbox.tools.ignore_zero_ki for an example
        and powerbox.tools.get_power documentation for more details.
        Default is powerbox.tools.ignore_zero_ki, which excludes
        the power any k_i = 0 mode.
        Typically, only the central zero mode |k| = 0 is excluded,
        in which case use powerbox.tools.ignore_zero_absk.
    postprocess : bool, optional
        If True, postprocess the 2D PS.
        This step involves cropping out empty bins and/or log binning the kpar axis.
    kpar_bins : int or np.ndarray, optional
        Affects only the postprocessing step.
        The number of bins or the bin edges to use for binning the kpar axis.
        If None, produces 16 bins.
    log_bins : bool, optional
        Affects only the postprocessing step. If True, log bin the kpar axis.
    crop : list, optional
        Affects only the postprocessing step.
        The crop range for the (log-binned) PS. If None, crops out only the empty bins.
    calc_1d : bool, optional
        If True, calculate the 1D power spectrum.
    nbins_1d : int, optional
        The number of bins on which to calculate 1D PS.
    calc_global : bool, optional
        If True, calculate the global brightness temperature.
    mu : float, optional
        The minimum value of
        :math:`\\cos(\theta), \theta = \arctan (k_\\perp/k_\\parallel)`
        for all calculated PS.
        If None, all modes are included.
    bin_ave : bool, optional
        If True, return the center value of each kperp and kpar bin
        i.e. len(kperp) = ps_2d.shape[0].
        If False, return the left edge of each bin
        i.e. len(kperp) = ps_2d.shape[0] + 1.
    interp : str, optional
        If True, use linear interpolation to calculate the PS
        at the points specified by interp_points_generator.
        Note that this significantly slows down the calculation.
    prefactor_fnc : callable, optional
        A function that takes a frequency tuple and returns the prefactor
        to multiply the PS with.
        Default is powerbox.tools.power2delta, which converts the power
        P [mK^2 Mpc^{-3}] to the dimensionless power :math:`\\delta^2` [mK^2].
    interp_points_generator : callable, optional
        A function that generates the points at which to interpolate the PS.
        See powerbox.tools.get_power documentation for more details.
    """
    if not interp:
        interp = None
    # Split the lightcone into chunks for each redshift bin
    # Infer HII_DIM from lc side shape
    if box_side_shape is None:
        box_side_shape = lc.shape[0]
    if get_variance and interp is not None:
        raise NotImplementedError("Cannot get variance while interpolating.")
    if zs is None:
        if chunk_size is None:
            chunk_size = box_side_shape
        n_slices = lc.shape[-1]
        chunk_indices = list(range(0, n_slices - chunk_size, chunk_skip))
    else:
        if np.min(zs) < np.min(lc_redshifts) or np.max(zs) > np.max(lc_redshifts):
            raise ValueError("zs should be within the range of lc_redshifts")
        if chunk_size is None:
            chunk_size = box_side_shape
        chunk_indices = np.array(
            np.max(
                [
                    np.zeros_like(zs),
                    np.array([np.argmin(abs(lc_redshifts - z)) for z in zs])
                    - chunk_size // 2,
                ],
                axis=0,
            ),
            dtype=np.int32,
        )
    zs = []  # all redshifts that will be computed
    lc_ps_2d = []
    clean_lc_ps_2d = []
    if get_variance:
        if calc_2d:
            lc_var_2d = []
            if postprocess:
                clean_lc_var_2d = []
        if calc_1d:
            lc_var_1d = []
    if calc_global:
        tb = []
    if calc_1d:
        lc_ps_1d = []
    out = {}

    if interp:
        interp = "linear"

    for i in chunk_indices:
        start = i
        end = i + chunk_size
        if end > len(lc_redshifts):
            # Shift the chunk back if it goes over the edge of the lc
            shift_it_back_by_a_few_bins = end - len(lc_redshifts)
            start -= shift_it_back_by_a_few_bins
            end = len(lc_redshifts)
        if start < 0:
            # Shift the chunk forward if it starts before the start of the lc
            end += -start
            start = 0
        chunk = lc[..., start:end]
        zs.append(lc_redshifts[(start + end) // 2])
        if calc_global:
            tb.append(np.mean(chunk))
        if calc_2d:
<<<<<<< HEAD
            if not get_variance:
                ps_2d, kperp, nmodes, kpar = get_power(
                    chunk,
                    (
                        box_length,
                        box_length,
                        box_length * chunk.shape[-1] / box_side_shape,
                    ),
                    res_ndim=2,
                    bin_ave=bin_ave,
                    bins=nbins,
                    log_bins=log_bins,
                    nthreads=1,
                    k_weights=k_weights,
                    prefactor_fnc=prefactor_fnc,
                    interpolation_method=interp,
                    return_sumweights=True,
                )
            else:
                ps_2d, kperp, var, nmodes, kpar = get_power(
                    chunk,
                    (
                        box_length,
                        box_length,
                        box_length * chunk.shape[-1] / box_side_shape,
                    ),
                    res_ndim=2,
                    bin_ave=bin_ave,
                    bins=nbins,
                    log_bins=log_bins,
                    nthreads=1,
                    k_weights=k_weights,
                    prefactor_fnc=prefactor_fnc,
                    interpolation_method=interp,
                    return_sumweights=True,
                    get_variance=True,
                )
                lc_var_2d.append(var)
=======
            results = get_power(
                chunk,
                (
                    box_length,
                    box_length,
                    box_length * chunk.shape[-1] / box_side_shape,
                ),
                res_ndim=2,
                bin_ave=bin_ave,
                bins=nbins,
                log_bins=log_bins,
                nthreads=1,
                k_weights=k_weights,
                prefactor_fnc=prefactor_fnc,
                interpolation_method=interp,
                return_sumweights=True,
                get_variance=get_variance,
            )
            if get_variance:
                ps_2d, kperp, var, nmodes, kpar = results
                lc_var_2d.append(var)
            else:
                ps_2d, kperp, nmodes, kpar = results
>>>>>>> 64ddbef7
            lc_ps_2d.append(ps_2d)
            if postprocess:
                clean_ps_2d, clean_kperp, clean_kpar, clean_nmodes = postprocess_ps(
                    ps_2d,
                    kperp,
                    kpar,
                    log_bins=log_bins,
                    kpar_bins=kpar_bins,
                    crop=crop.copy() if crop is not None else crop,
                    kperp_modes=nmodes,
                    return_modes=True,
                    interp=interp,
                )
                clean_lc_ps_2d.append(clean_ps_2d)
                if get_variance:
                    clean_var_2d, _, _ = postprocess_ps(
                        var,
                        kperp,
                        kpar,
                        log_bins=log_bins,
                        kpar_bins=kpar_bins,
                        crop=crop.copy() if crop is not None else crop,
                        kperp_modes=nmodes,
                        return_modes=False,
                        interp=interp,
                    )
                    clean_lc_var_2d.append(clean_var_2d)

        if calc_1d:
            if mu is not None:
                if interp is None:

                    def mask_fnc(freq, absk):
                        kz_mesh = np.zeros((len(freq[0]), len(freq[1]), len(freq[2])))
                        kz = freq[2]
                        for i in range(len(kz)):
                            kz_mesh[:, :, i] = kz[i]
                        phi = np.arccos(kz_mesh / absk)
                        mu_mesh = abs(np.cos(phi))
                        kmag = _magnitude_grid([c for i, c in enumerate(freq) if i < 2])
                        return np.logical_and(mu_mesh > mu, ignore_zero_ki(freq, kmag))

                    k_weights1d = mask_fnc

                if interp is not None:
                    k_weights1d = ignore_zero_ki

                    interp_points_generator = above_mu_min_angular_generator(mu=mu)
            else:
                k_weights1d = ignore_zero_ki
                if interp is not None:
                    interp_points_generator = regular_angular_generator()
<<<<<<< HEAD
            if not get_variance:
                ps_1d, k, nmodes_1d = get_power(
                    chunk,
                    (
                        box_length,
                        box_length,
                        box_length * chunk.shape[-1] / box_side_shape,
                    ),
                    bin_ave=bin_ave,
                    bins=nbins_1d,
                    log_bins=log_bins,
                    k_weights=k_weights1d,
                    prefactor_fnc=prefactor_fnc,
                    interpolation_method=interp,
                    interp_points_generator=interp_points_generator,
                    return_sumweights=True,
                )
            else:
                ps_1d, k, var_1d, nmodes_1d = get_power(
                    chunk,
                    (
                        box_length,
                        box_length,
                        box_length * chunk.shape[-1] / box_side_shape,
                    ),
                    bin_ave=bin_ave,
                    bins=nbins_1d,
                    log_bins=log_bins,
                    k_weights=k_weights1d,
                    prefactor_fnc=prefactor_fnc,
                    interpolation_method=interp,
                    interp_points_generator=interp_points_generator,
                    return_sumweights=True,
                    get_variance=True,
                )
                lc_var_1d.append(var_1d)
=======

            results = get_power(
                chunk,
                (
                    box_length,
                    box_length,
                    box_length * chunk.shape[-1] / box_side_shape,
                ),
                bin_ave=bin_ave,
                bins=nbins_1d,
                log_bins=log_bins,
                k_weights=k_weights1d,
                prefactor_fnc=prefactor_fnc,
                interpolation_method=interp,
                interp_points_generator=interp_points_generator,
                return_sumweights=True,
                get_variance=get_variance,
            )
            if get_variance:
                ps_1d, k, var_1d, nmodes_1d = results
                lc_var_1d.append(var_1d)
            else:
                ps_1d, k, nmodes_1d = results

>>>>>>> 64ddbef7
            lc_ps_1d.append(ps_1d)

    if calc_1d:
        out["k"] = k
        out["ps_1D"] = np.array(lc_ps_1d)
        out["Nmodes_1D"] = nmodes_1d
        out["mu"] = mu
        if get_variance:
            out["var_1D"] = np.array(lc_var_1d)
    if calc_2d:
        out["full_kperp"] = kperp
        out["full_kpar"] = kpar[0]
        out["full_ps_2D"] = np.array(lc_ps_2d)
        out["full_Nmodes"] = nmodes
        if get_variance:
            out["full_var_2D"] = np.array(lc_var_2d)
        if postprocess:
            out["final_ps_2D"] = np.array(clean_lc_ps_2d)
            out["final_kpar"] = clean_kpar
            out["final_kperp"] = clean_kperp
            out["final_Nmodes"] = clean_nmodes
            if get_variance:
                out["final_var_2D"] = np.array(clean_lc_var_2d)
    if calc_global:
        out["global_Tb"] = np.array(tb)
    out["redshifts"] = np.array(zs)

    return out


<<<<<<< HEAD
def log_bin(ps, kperp, kpar, bins=None, interp=None, kpar_log=False):
=======
def log_bin(ps, kperp, kpar, redshifts=None, bins=None, interp=None):
>>>>>>> 64ddbef7
    r"""
    Log bin a 2D PS along the kpar axis and crop out empty bins in both axes.

    Parameters
    ----------
    ps : np.ndarray
        The 2D power spectrum of shape [len(redshifts), len(kperp), len(kpar)].
    kperp : np.ndarray
        Values of kperp.
    kpar : np.ndarray
        Values of kpar.
    bins : np.ndarray or int, optional
        The number of bins or the bin edges to use for binning the kpar axis.
        If None, produces 16 bins logarithmically spaced between
        the minimum and maximum `kpar` supplied.
    interp : str, optional
        If 'linear', use linear interpolation to calculate the PS at the specified
        kpar bins.

    """
    if bins is None:
<<<<<<< HEAD
        if kpar_log:
            bins = np.logspace(np.log10(kpar[0]), np.log10(kpar[-1]), 17)
        else:
            bins = np.linspace(kpar[0], kpar[-1], 17)
=======
        bins = np.logspace(np.log10(kpar[0]), np.log10(kpar[-1]), len(kpar) // 2 + 1)
>>>>>>> 64ddbef7
    elif isinstance(bins, int):
        if kpar_log:
            bins = np.logspace(np.log10(kpar[0]), np.log10(kpar[-1]), bins + 1)
        else:
            bins = np.linspace(kpar[0], kpar[-1], bins + 1)
    elif isinstance(bins, (np.ndarray, list)):
        bins = np.array(bins)
    else:
        raise ValueError("Bins should be np.ndarray or int")
<<<<<<< HEAD
    modes = np.zeros(len(bins) - 1)
    new_ps = np.zeros((len(kperp), len(bins) - 1))
    if interp == "linear":
        if kpar_log:
            bin_centers = np.exp((np.log(bins[1:]) + np.log(bins[:-1])) / 2)
        else:
            bin_centers = (bins[1:] + bins[:-1]) / 2
        interp_fnc = RegularGridInterpolator(
            (kperp, kpar),
=======
    modes = np.zeros(len(bins)) if interp is not None else np.zeros(len(bins) - 1)
    if redshifts is None:
        if interp is not None:
            new_ps = np.zeros((len(kperp), len(bins)))
        else:
            new_ps = np.zeros((len(kperp), len(bins) - 1))
    else:
        if interp is not None:
            new_ps = np.zeros((len(redshifts), len(kperp), len(bins)))
        else:
            new_ps = np.zeros((len(redshifts), len(kperp), len(bins) - 1))
    if interp == "linear":
        bin_centers = np.exp((np.log(bins[1:]) + np.log(bins[:-1])) / 2)
        interp_fnc = RegularGridInterpolator(
            (redshifts, kperp, kpar) if redshifts is not None else (kperp, kpar),
>>>>>>> 64ddbef7
            ps,
            bounds_error=False,
            fill_value=np.nan,
        )
<<<<<<< HEAD
        kperp_grid, kpar_grid = np.meshgrid(
            kperp, bin_centers, indexing="ij", sparse=True
        )
        new_ps = interp_fnc((kperp_grid, kpar_grid))
        for i in range(len(bins) - 1):
            m = np.logical_and(kpar >= bins[i], kpar < bins[i + 1])
            modes[i] = np.sum(m)
    else:
        for i in range(len(bins) - 1):
            m = np.logical_and(kpar >= bins[i], kpar < bins[i + 1])
            new_ps[:, i] = np.nanmean(ps[:, m], axis=1)
            modes[i] = np.sum(m)
    if kpar_log:
        bin_centers = np.exp((np.log(bins[1:]) + np.log(bins[:-1])) / 2)
    else:
        bin_centers = (bins[1:] + bins[:-1]) / 2

=======
        if redshifts is None:
            kperp_grid, kpar_grid = np.meshgrid(
                kperp, bin_centers, indexing="ij", sparse=True
            )
            new_ps = interp_fnc((kperp_grid, kpar_grid))
        else:
            redshifts_grid, kperp_grid, kpar_grid = np.meshgrid(
                redshifts, kperp, bin_centers, indexing="ij", sparse=True
            )
            new_ps = interp_fnc((redshifts_grid, kperp_grid, kpar_grid))

        idxs = np.digitize(kpar, bins) - 1
        for i in range(len(bins) - 1):
            modes[i] = np.sum(idxs == i)
        bin_centers = bins
    else:
        idxs = np.digitize(kpar, bins) - 1
        for i in range(len(bins) - 1):
            m = idxs == i
            new_ps[..., i] = np.nanmean(ps[..., m], axis=-1)
            modes[i] = np.sum(m)
        bin_centers = np.exp((np.log(bins[1:]) + np.log(bins[:-1])) / 2)
>>>>>>> 64ddbef7
    return new_ps, kperp, bin_centers, modes


def postprocess_ps(
    ps,
    kperp,
    kpar,
    kpar_bins=None,
    log_bins=True,
    crop=None,
    kperp_modes=None,
    return_modes=False,
    interp=None,
):
    r"""
    Postprocess a 2D PS by cropping out empty bins and log binning the kpar axis.

    Parameters
    ----------
    ps : np.ndarray
        The 2D power spectrum of shape [len(kperp), len(kpar)].
    kperp : np.ndarray
        Values of kperp.
    kpar : np.ndarray
        Values of kpar.
    kpar_bins : np.ndarray or int, optional
        The number of bins or the bin edges to use for binning the kpar axis.
        If None, produces 16 bins log spaced between the min and max `kpar` supplied.
    log_bins : bool, optional
        If True, log bin the kpar axis.
    crop : list, optional
        The crop range for the log-binned PS. If None, crops out all empty bins.
    kperp_modes : np.ndarray, optional
        The number of modes in each kperp bin.
    return_modes : bool, optional
        If True, return a grid with the number of modes in each bin.
        Requires kperp_modes to be supplied.
    """
    kpar = kpar[0]
    m = kpar > 1e-10
    if ps.shape[0] < len(kperp):
        if log_bins:
            kperp = np.exp((np.log(kperp[1:]) + np.log(kperp[:-1])) / 2.0)
        else:
            kperp = (kperp[1:] + kperp[:-1]) / 2
    kpar = kpar[m]
    ps = ps[:, m]
    mkperp = ~np.isnan(kperp)
    if kperp_modes is not None:
        kperp_modes = kperp_modes[mkperp]
    kperp = kperp[mkperp]
    ps = ps[mkperp, :]

    # maybe rebin kpar in log
    rebinned_ps, kperp, log_kpar, kpar_weights = log_bin(
<<<<<<< HEAD
        ps, kperp, kpar, bins=kpar_bins, interp=interp, kpar_log=log_bins
=======
        ps, kperp, kpar, bins=kpar_bins, interp=interp
>>>>>>> 64ddbef7
    )
    if crop is None:
        crop = [0, rebinned_ps.shape[0] + 1, 0, rebinned_ps.shape[1] + 1]
    # Find last bin that is NaN and cut out all bins before
    try:
        lastnan_perp = np.where(np.isnan(np.nanmean(rebinned_ps, axis=1)))[0][-1] + 1
        crop[0] = crop[0] + lastnan_perp
    except IndexError:
        pass
    try:
        lastnan_par = np.where(np.isnan(np.nanmean(rebinned_ps, axis=0)))[0][-1] + 1
        crop[2] = crop[2] + lastnan_par
    except IndexError:
        pass
    if kperp_modes is not None:
        final_kperp_modes = kperp_modes[crop[0] : crop[1]]
        kpar_grid, kperp_grid = np.meshgrid(
            kpar_weights[crop[2] : crop[3]], final_kperp_modes
        )

        nmodes = np.sqrt(kperp_grid**2 + kpar_grid**2)
        if return_modes:
            return (
                rebinned_ps[crop[0] : crop[1]][:, crop[2] : crop[3]],
                kperp[crop[0] : crop[1]],
                log_kpar[crop[2] : crop[3]],
                nmodes,
            )
        else:
            return (
                rebinned_ps[crop[0] : crop[1]][:, crop[2] : crop[3]],
                kperp[crop[0] : crop[1]],
                log_kpar[crop[2] : crop[3]],
            )
    else:
        return (
            rebinned_ps[crop[0] : crop[1]][:, crop[2] : crop[3]],
            kperp[crop[0] : crop[1]],
            log_kpar[crop[2] : crop[3]],
        )


<<<<<<< HEAD
def ps_2d21d(
=======
def cylindrical_to_spherical(
>>>>>>> 64ddbef7
    ps,
    kperp,
    kpar,
    nbins=16,
    weights=1,
    interp=False,
    mu=None,
    generator=None,
    bin_ave=True,
):
    r"""
    Angularly average 2D PS to 1D PS.

    Parameters
    ----------
    ps : np.ndarray
        The 2D power spectrum of shape [len(kperp), len(kpar)].
    kperp : np.ndarray
        Values of kperp.
    kpar : np.ndarray
        Values of kpar.
    nbins : int, optional
        The number of bins on which to calculate 1D PS. Default is 16
    weights : np.ndarray, optional
        Weights to apply to the PS before averaging.
        Note that to obtain a 1D PS from the 2D PS that is consistent with
        the 1D PS obtained directly from the 3D PS, the weights should be
        the number of modes in each bin of the 2D PS (`Nmodes`).
    interp : bool, optional
        If True, use linear interpolation to calculate the 1D PS.
    mu : float, optional
        The minimum value of
        :math:`\\cos(\theta), \theta = \arctan (k_\\perp/k_\\parallel)`
        for all calculated PS.
        If None, all modes are included.
    generator : callable, optional
        A function that generates the points at which to interpolate the PS.
        See powerbox.tools.get_power documentation for more details.
    bin_ave : bool, optional
        If True, return the center value of each k bin
        i.e. len(k) = ps_1d.shape[0].
        If False, return the left edge of each bin
        i.e. len(k) = ps_1d.shape[0] + 1.
    """
    if mu is not None and interp and generator is None:
        generator = above_mu_min_angular_generator(mu=mu)
<<<<<<< HEAD
=======
    if mu is not None and not interp:
        kpar_mesh, kperp_mesh = np.meshgrid(kpar, kperp)
        theta = np.arctan(kperp_mesh / kpar_mesh)
        mu_mesh = np.cos(theta)
        weights = mu_mesh >= mu
>>>>>>> 64ddbef7

    ps_1d, k, sws = angular_average(
        ps,
        coords=[kperp, kpar],
        bins=nbins,
        weights=weights,
        bin_ave=bin_ave,
        log_bins=True,
        return_sumweights=True,
        interpolation_method="linear" if interp else None,
        interp_points_generator=generator,
    )
    return ps_1d, k, sws<|MERGE_RESOLUTION|>--- conflicted
+++ resolved
@@ -181,46 +181,6 @@
         if calc_global:
             tb.append(np.mean(chunk))
         if calc_2d:
-<<<<<<< HEAD
-            if not get_variance:
-                ps_2d, kperp, nmodes, kpar = get_power(
-                    chunk,
-                    (
-                        box_length,
-                        box_length,
-                        box_length * chunk.shape[-1] / box_side_shape,
-                    ),
-                    res_ndim=2,
-                    bin_ave=bin_ave,
-                    bins=nbins,
-                    log_bins=log_bins,
-                    nthreads=1,
-                    k_weights=k_weights,
-                    prefactor_fnc=prefactor_fnc,
-                    interpolation_method=interp,
-                    return_sumweights=True,
-                )
-            else:
-                ps_2d, kperp, var, nmodes, kpar = get_power(
-                    chunk,
-                    (
-                        box_length,
-                        box_length,
-                        box_length * chunk.shape[-1] / box_side_shape,
-                    ),
-                    res_ndim=2,
-                    bin_ave=bin_ave,
-                    bins=nbins,
-                    log_bins=log_bins,
-                    nthreads=1,
-                    k_weights=k_weights,
-                    prefactor_fnc=prefactor_fnc,
-                    interpolation_method=interp,
-                    return_sumweights=True,
-                    get_variance=True,
-                )
-                lc_var_2d.append(var)
-=======
             results = get_power(
                 chunk,
                 (
@@ -244,7 +204,7 @@
                 lc_var_2d.append(var)
             else:
                 ps_2d, kperp, nmodes, kpar = results
->>>>>>> 64ddbef7
+
             lc_ps_2d.append(ps_2d)
             if postprocess:
                 clean_ps_2d, clean_kperp, clean_kpar, clean_nmodes = postprocess_ps(
@@ -297,44 +257,6 @@
                 k_weights1d = ignore_zero_ki
                 if interp is not None:
                     interp_points_generator = regular_angular_generator()
-<<<<<<< HEAD
-            if not get_variance:
-                ps_1d, k, nmodes_1d = get_power(
-                    chunk,
-                    (
-                        box_length,
-                        box_length,
-                        box_length * chunk.shape[-1] / box_side_shape,
-                    ),
-                    bin_ave=bin_ave,
-                    bins=nbins_1d,
-                    log_bins=log_bins,
-                    k_weights=k_weights1d,
-                    prefactor_fnc=prefactor_fnc,
-                    interpolation_method=interp,
-                    interp_points_generator=interp_points_generator,
-                    return_sumweights=True,
-                )
-            else:
-                ps_1d, k, var_1d, nmodes_1d = get_power(
-                    chunk,
-                    (
-                        box_length,
-                        box_length,
-                        box_length * chunk.shape[-1] / box_side_shape,
-                    ),
-                    bin_ave=bin_ave,
-                    bins=nbins_1d,
-                    log_bins=log_bins,
-                    k_weights=k_weights1d,
-                    prefactor_fnc=prefactor_fnc,
-                    interpolation_method=interp,
-                    interp_points_generator=interp_points_generator,
-                    return_sumweights=True,
-                    get_variance=True,
-                )
-                lc_var_1d.append(var_1d)
-=======
 
             results = get_power(
                 chunk,
@@ -358,8 +280,6 @@
                 lc_var_1d.append(var_1d)
             else:
                 ps_1d, k, nmodes_1d = results
-
->>>>>>> 64ddbef7
             lc_ps_1d.append(ps_1d)
 
     if calc_1d:
@@ -390,13 +310,9 @@
     return out
 
 
-<<<<<<< HEAD
-def log_bin(ps, kperp, kpar, bins=None, interp=None, kpar_log=False):
-=======
-def log_bin(ps, kperp, kpar, redshifts=None, bins=None, interp=None):
->>>>>>> 64ddbef7
+def bin_kpar(ps, kperp, kpar, bins=None, interp=None, log=False, redshifts=None):
     r"""
-    Log bin a 2D PS along the kpar axis and crop out empty bins in both axes.
+    Bin a 2D PS along the kpar axis and crop out empty bins in both axes.
 
     Parameters
     ----------
@@ -413,19 +329,19 @@
     interp : str, optional
         If 'linear', use linear interpolation to calculate the PS at the specified
         kpar bins.
-
+    log : bool, optional
+        If 'False', kpar is binned linearly. If 'True', it is binned logarithmically.
+    redshifts : np.ndarray, optional
+        The redshifts at which the PS was calculated.
     """
+    ps = np.atleast_3d(ps)
     if bins is None:
-<<<<<<< HEAD
-        if kpar_log:
+        if log:
             bins = np.logspace(np.log10(kpar[0]), np.log10(kpar[-1]), 17)
         else:
             bins = np.linspace(kpar[0], kpar[-1], 17)
-=======
-        bins = np.logspace(np.log10(kpar[0]), np.log10(kpar[-1]), len(kpar) // 2 + 1)
->>>>>>> 64ddbef7
     elif isinstance(bins, int):
-        if kpar_log:
+        if log:
             bins = np.logspace(np.log10(kpar[0]), np.log10(kpar[-1]), bins + 1)
         else:
             bins = np.linspace(kpar[0], kpar[-1], bins + 1)
@@ -433,17 +349,6 @@
         bins = np.array(bins)
     else:
         raise ValueError("Bins should be np.ndarray or int")
-<<<<<<< HEAD
-    modes = np.zeros(len(bins) - 1)
-    new_ps = np.zeros((len(kperp), len(bins) - 1))
-    if interp == "linear":
-        if kpar_log:
-            bin_centers = np.exp((np.log(bins[1:]) + np.log(bins[:-1])) / 2)
-        else:
-            bin_centers = (bins[1:] + bins[:-1]) / 2
-        interp_fnc = RegularGridInterpolator(
-            (kperp, kpar),
-=======
     modes = np.zeros(len(bins)) if interp is not None else np.zeros(len(bins) - 1)
     if redshifts is None:
         if interp is not None:
@@ -459,30 +364,11 @@
         bin_centers = np.exp((np.log(bins[1:]) + np.log(bins[:-1])) / 2)
         interp_fnc = RegularGridInterpolator(
             (redshifts, kperp, kpar) if redshifts is not None else (kperp, kpar),
->>>>>>> 64ddbef7
             ps,
             bounds_error=False,
             fill_value=np.nan,
         )
-<<<<<<< HEAD
-        kperp_grid, kpar_grid = np.meshgrid(
-            kperp, bin_centers, indexing="ij", sparse=True
-        )
-        new_ps = interp_fnc((kperp_grid, kpar_grid))
-        for i in range(len(bins) - 1):
-            m = np.logical_and(kpar >= bins[i], kpar < bins[i + 1])
-            modes[i] = np.sum(m)
-    else:
-        for i in range(len(bins) - 1):
-            m = np.logical_and(kpar >= bins[i], kpar < bins[i + 1])
-            new_ps[:, i] = np.nanmean(ps[:, m], axis=1)
-            modes[i] = np.sum(m)
-    if kpar_log:
-        bin_centers = np.exp((np.log(bins[1:]) + np.log(bins[:-1])) / 2)
-    else:
-        bin_centers = (bins[1:] + bins[:-1]) / 2
-
-=======
+
         if redshifts is None:
             kperp_grid, kpar_grid = np.meshgrid(
                 kperp, bin_centers, indexing="ij", sparse=True
@@ -505,7 +391,10 @@
             new_ps[..., i] = np.nanmean(ps[..., m], axis=-1)
             modes[i] = np.sum(m)
         bin_centers = np.exp((np.log(bins[1:]) + np.log(bins[:-1])) / 2)
->>>>>>> 64ddbef7
+    if log:
+        bin_centers = np.exp((np.log(bins[1:]) + np.log(bins[:-1])) / 2)
+    else:
+        bin_centers = (bins[1:] + bins[:-1]) / 2
     return new_ps, kperp, bin_centers, modes
 
 
@@ -560,12 +449,8 @@
     ps = ps[mkperp, :]
 
     # maybe rebin kpar in log
-    rebinned_ps, kperp, log_kpar, kpar_weights = log_bin(
-<<<<<<< HEAD
-        ps, kperp, kpar, bins=kpar_bins, interp=interp, kpar_log=log_bins
-=======
-        ps, kperp, kpar, bins=kpar_bins, interp=interp
->>>>>>> 64ddbef7
+    rebinned_ps, kperp, log_kpar, kpar_weights = bin_kpar(
+        ps, kperp, kpar, bins=kpar_bins, interp=interp, log=log_bins
     )
     if crop is None:
         crop = [0, rebinned_ps.shape[0] + 1, 0, rebinned_ps.shape[1] + 1]
@@ -608,11 +493,7 @@
         )
 
 
-<<<<<<< HEAD
-def ps_2d21d(
-=======
 def cylindrical_to_spherical(
->>>>>>> 64ddbef7
     ps,
     kperp,
     kpar,
@@ -659,14 +540,12 @@
     """
     if mu is not None and interp and generator is None:
         generator = above_mu_min_angular_generator(mu=mu)
-<<<<<<< HEAD
-=======
+
     if mu is not None and not interp:
         kpar_mesh, kperp_mesh = np.meshgrid(kpar, kperp)
         theta = np.arctan(kperp_mesh / kpar_mesh)
         mu_mesh = np.cos(theta)
         weights = mu_mesh >= mu
->>>>>>> 64ddbef7
 
     ps_1d, k, sws = angular_average(
         ps,
