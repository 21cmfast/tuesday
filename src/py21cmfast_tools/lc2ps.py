--- conflicted
+++ resolved
@@ -333,10 +333,6 @@
         If 'False', kpar is binned linearly. If 'True', it is binned logarithmically.
     redshifts : np.ndarray, optional
         The redshifts at which the PS was calculated.
-<<<<<<< HEAD
-
-=======
->>>>>>> c597779d
     """
     ps = np.atleast_3d(ps)
     if bins is None:
@@ -446,15 +442,9 @@
     kperp = kperp[mkperp]
     ps = ps[mkperp, :]
 
-<<<<<<< HEAD
-    # Bin kpar in log
-    rebinned_ps, kperp, log_kpar, kpar_weights = bin_kpar(
-        ps, kperp, kpar, bins=kpar_bins, interp=interp
-=======
     # maybe rebin kpar in log
     rebinned_ps, kperp, log_kpar, kpar_weights = bin_kpar(
         ps, kperp, kpar, bins=kpar_bins, interp=interp, log=log_bins
->>>>>>> c597779d
     )
     if crop is None:
         crop = [0, rebinned_ps.shape[0] + 1, 0, rebinned_ps.shape[1] + 1]
